--- conflicted
+++ resolved
@@ -52,12 +52,8 @@
 
 #[cfg(test)]
 mod tests {
-<<<<<<< HEAD
     // `tests` 모듈을 선언하기
     use super::*; //  상대경로(`super`)로 경로를 현재 범위 안으로 가져오기
-=======
-    use super::*; // or `use crate::basic::funs::*;`
->>>>>>> 374086f8
 
     #[test]
     fn test_hello() {
