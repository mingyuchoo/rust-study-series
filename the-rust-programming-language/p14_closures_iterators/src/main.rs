<<<<<<< HEAD
use p14_closures_iterators::closures; // 모듈 경로를 현재 범위 안으로 가져오기
use p14_closures_iterators::iterators; // 모듈 경로를 현재 범위 안으로 가져오기
=======
use p14_closures_iterators::closures;  // or `mod closures;`
use p14_closures_iterators::iterators; // or `mod iterators;`
>>>>>>> 374086f8

fn main() {
    call_closures();
    call_iterators();
}

fn call_closures() {
    println!("-- call1()");
    closures::call1();

    println!("-- call2()");
    closures::call2();

    println!("-- call3()");
    closures::call3();

    println!("-- call4()");
    closures::call4();

    println!("-- call5()");
    closures::call5();

    println!("-- call6()");
    closures::call6();
}

fn call_iterators() {
    iterators::call1();
}<|MERGE_RESOLUTION|>--- conflicted
+++ resolved
@@ -1,10 +1,5 @@
-<<<<<<< HEAD
 use p14_closures_iterators::closures; // 모듈 경로를 현재 범위 안으로 가져오기
 use p14_closures_iterators::iterators; // 모듈 경로를 현재 범위 안으로 가져오기
-=======
-use p14_closures_iterators::closures;  // or `mod closures;`
-use p14_closures_iterators::iterators; // or `mod iterators;`
->>>>>>> 374086f8
 
 fn main() {
     call_closures();
