[package]
name = "hello-rocket"
version = "0.1.0"
edition = "2021"

[profile.dev]
opt-level = 0
debug = true

[profile.release]
opt-level = 3
debug = false

[dependencies]
dotenvy = "0.15.7"
<<<<<<< HEAD
diesel = { version = "2.1.4", features = ["postgres", "r2d2"] }
rocket = { version = "0.5.0", features = ["json"] }
rocket_dyn_templates = { version = "0.2.0", features = ["handlebars", "tera"] }
serde = "1.0.152"

[dependencies.rocket_contrib]
version = "0.4.4"
default-features = false
features = ["json"]
=======
diesel               = { version = "2.1.4",   features = ["postgres", "r2d2"] }
rocket               = { version = "0.5.0",   features = ["json", "secrets"] }
serde                = { version = "1.0.203", features = ["derive"] }
rocket_dyn_templates = { version = "0.2.0",   features = ["tera"]}
itertools            = {  version = "0.13.0" }
>>>>>>> a852e70d
<|MERGE_RESOLUTION|>--- conflicted
+++ resolved
@@ -13,20 +13,8 @@
 
 [dependencies]
 dotenvy = "0.15.7"
-<<<<<<< HEAD
-diesel = { version = "2.1.4", features = ["postgres", "r2d2"] }
-rocket = { version = "0.5.0", features = ["json"] }
-rocket_dyn_templates = { version = "0.2.0", features = ["handlebars", "tera"] }
-serde = "1.0.152"
-
-[dependencies.rocket_contrib]
-version = "0.4.4"
-default-features = false
-features = ["json"]
-=======
 diesel               = { version = "2.1.4",   features = ["postgres", "r2d2"] }
 rocket               = { version = "0.5.0",   features = ["json", "secrets"] }
 serde                = { version = "1.0.203", features = ["derive"] }
 rocket_dyn_templates = { version = "0.2.0",   features = ["tera"]}
 itertools            = {  version = "0.13.0" }
->>>>>>> a852e70d
