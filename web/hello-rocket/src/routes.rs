use rocket::{routes, Build, Rocket};
use rocket::fs::{FileServer, relative};
use rocket_dyn_templates::Template;

pub fn build() -> Rocket<Build> {
    use crate::controllers;

    rocket::build()
<<<<<<< HEAD
        .mount("/", routes![
            controllers::health::health,
=======
        .mount("/public", FileServer::from(relative!("static")))
        .mount("/", routes![
            controllers::home::index
>>>>>>> a852e70d
        ])
        .mount("/api", routes![
            controllers::posts::post,
            controllers::posts::get,
<<<<<<< HEAD
        ])
=======
            controllers::health::health
        ])
        .attach(Template::fairing())
>>>>>>> a852e70d
}<|MERGE_RESOLUTION|>--- conflicted
+++ resolved
@@ -1,28 +1,20 @@
+use rocket::fs::{relative, FileServer};
 use rocket::{routes, Build, Rocket};
-use rocket::fs::{FileServer, relative};
 use rocket_dyn_templates::Template;
 
 pub fn build() -> Rocket<Build> {
     use crate::controllers;
 
     rocket::build()
-<<<<<<< HEAD
-        .mount("/", routes![
-            controllers::health::health,
-=======
         .mount("/public", FileServer::from(relative!("static")))
-        .mount("/", routes![
-            controllers::home::index
->>>>>>> a852e70d
-        ])
-        .mount("/api", routes![
-            controllers::posts::post,
-            controllers::posts::get,
-<<<<<<< HEAD
-        ])
-=======
-            controllers::health::health
-        ])
+        .mount("/", routes![controllers::home::index])
+        .mount(
+            "/api",
+            routes![
+                controllers::posts::post,
+                controllers::posts::get,
+                controllers::health::health
+            ],
+        )
         .attach(Template::fairing())
->>>>>>> a852e70d
 }